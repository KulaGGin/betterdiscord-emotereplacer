--- conflicted
+++ resolved
@@ -122,19 +122,9 @@
   let mut rng = rand::thread_rng();
   let mut drops = create_drops(width, height, rain_type, delay_centisecs, &mut rng);
 
-<<<<<<< HEAD
   for frame in frames {
-    write_drops(&mut drops, frame.buffer_mut());
+    write_drops(&mut drops, frame.buffer_mut(), &mut rng);
   }
-=======
-  frames
-    .into_iter()
-    .map(|mut frame| {
-      write_drops(&mut drops, frame.buffer_mut(), &mut rng);
-      frame
-    })
-    .collect()
->>>>>>> 96ade741
 }
 
 fn create_drops(width: u32, height: u32, rain_type: RainType, delay: u32, rng: &mut ThreadRng) -> Vec<Drop> {
@@ -147,12 +137,8 @@
 
 fn write_drops(
   drops: &mut [Drop],
-<<<<<<< HEAD
-  buffer: &mut RgbaImage
-=======
-  buffer: &mut ImageBuffer<Rgba<u8>, Vec<u8>>,
+  buffer: &mut RgbaImage,
   rng: &mut ThreadRng,
->>>>>>> 96ade741
 ) {
   for drop in drops {
     for i in 0..drop.len {
