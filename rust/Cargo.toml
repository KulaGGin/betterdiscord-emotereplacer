--- conflicted
+++ resolved
@@ -11,15 +11,9 @@
 [dependencies]
 wasm-bindgen = "0.2.84"
 serde-wasm-bindgen = "0.5.0"
-<<<<<<< HEAD
-serde = { version = "1.0.159", features = ["derive"] }
+serde = "1.0.159"
 image = { version = "0.24.6", default-features = false, features = ["gif", "png"] }
 imageproc = { version = "0.23.0", default-features = false } # removes the "rayon" feature; might be useful in the future though
-=======
-serde = "1.0.159"
-image = "0.24.6"
-imageproc = "0.23.0"
->>>>>>> fa54a32d
 console_error_panic_hook = "0.1.7"
 js-sys = "0.3.61"
 colors-transform = "0.2.11"