--- conflicted
+++ resolved
@@ -10,28 +10,14 @@
                 "github_username": "Yentis",
                 "twitter_username": "yentis178"
             }],
-<<<<<<< HEAD
             "version": "0.5.4",
-=======
-            "version": "0.5.3",
->>>>>>> db8f156e
             "description": "Enables different types of formatting in standard Discord chat. Support Server: bit.ly/ZeresServer",
             "github": "https://github.com/Yentis/betterdiscord-emotereplacer",
             "github_raw": "https://raw.githubusercontent.com/Yentis/betterdiscord-emotereplacer/master/EmoteReplacer.plugin.js"
         },
         "changelog": [{
             "title": "What's New?",
-<<<<<<< HEAD
             "items": ["Use raw github for faster emote updates."]
-=======
-            "items": [
-                "Replaced toggle with refresh database.",
-				"KawaiiEmotes is no longer needed, feel free to delete it.",
-                "Be sure to redownload the plugin library, it had an issue with automatic updates: https://betterdiscord.net/ghdl?url=https://raw.githubusercontent.com/rauenzi/BDPluginLibrary/master/release/0PluginLibrary.plugin.js"
-            ]}, {
-            "title": "Bugs Squashed",
-            "items": ["Bug when compressing 128px emotes fixed.", "Autocomplete navigation fixed.", "Autocomplete fixed."]
->>>>>>> db8f156e
         }],
         "defaultConfig": [{
             "type": "category",
